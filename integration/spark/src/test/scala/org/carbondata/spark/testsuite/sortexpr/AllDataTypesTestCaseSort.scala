/*
 * Licensed to the Apache Software Foundation (ASF) under one
 * or more contributor license agreements.  See the NOTICE file
 * distributed with this work for additional information
 * regarding copyright ownership.  The ASF licenses this file
 * to you under the Apache License, Version 2.0 (the
 * "License"); you may not use this file except in compliance
 * with the License.  You may obtain a copy of the License at
 *
 *    http://www.apache.org/licenses/LICENSE-2.0
 *
 * Unless required by applicable law or agreed to in writing,
 * software distributed under the License is distributed on an
 * "AS IS" BASIS, WITHOUT WARRANTIES OR CONDITIONS OF ANY
 * KIND, either express or implied.  See the License for the
 * specific language governing permissions and limitations
 * under the License.
 */

package org.carbondata.spark.testsuite.sortexpr

import org.apache.spark.sql.Row
import org.apache.spark.sql.common.util.CarbonHiveContext._
import org.apache.spark.sql.common.util.QueryTest
import org.scalatest.BeforeAndAfterAll

/**
 * Test Class for sort expression query on multiple datatypes
 * @author N00902756
 *
 */

class AllDataTypesTestCaseSort extends QueryTest with BeforeAndAfterAll {

  override def beforeAll {
<<<<<<< HEAD
    sql("CREATE TABLE alldatatypestablesort (empno int, empname String, designation String, doj Timestamp, workgroupcategory int, workgroupcategoryname String, deptno int, deptname String, projectcode int, projectjoindate Timestamp, projectenddate Timestamp,attendance int,utilization int,salary int) STORED BY 'org.apache.carbondata.format'")
    sql("LOAD DATA local inpath './src/test/resources/data.csv' INTO TABLE alldatatypestablesort OPTIONS('DELIMITER'= ',', 'QUOTECHAR'= '\"')");
=======
    sql("CREATE TABLE alldatatypescubesort (empno int, empname String, designation String, doj Timestamp, workgroupcategory int, workgroupcategoryname String, deptno int, deptname String, projectcode int, projectjoindate Timestamp, projectenddate Timestamp,attendance int,utilization int,salary int) STORED BY 'org.apache.carbondata.format'")
    sql("LOAD DATA local inpath './src/test/resources/data.csv' INTO TABLE alldatatypescubesort OPTIONS('DELIMITER'= ',', 'QUOTECHAR'= '\"')");

    sql("CREATE TABLE alldatatypescubesort_hive (empno int, empname String, designation String, doj Timestamp, workgroupcategory int, workgroupcategoryname String, deptno int, deptname String, projectcode int, projectjoindate Timestamp, projectenddate Timestamp,attendance int,utilization int,salary int)row format delimited fields terminated by ','")
    sql("LOAD DATA local inpath './src/test/resources/datawithoutheader.csv' INTO TABLE alldatatypescubesort_hive");

>>>>>>> ad48c4c9
  }

  test("select empno,empname,utilization,count(salary),sum(empno) from alldatatypestablesort where empname in ('arvind','ayushi') group by empno,empname,utilization order by empno") {
    checkAnswer(
<<<<<<< HEAD
      sql("select empno,empname,utilization,count(salary),sum(empno) from alldatatypestablesort where empname in ('arvind','ayushi') group by empno,empname,utilization order by empno"),
      Seq(Row(11, "arvind", 96.2, 1, 11), Row(15, "ayushi", 91.5, 1, 15)))
  }

  override def afterAll {
    sql("drop table alldatatypestablesort")
=======
      sql("select empno,empname,utilization,count(salary),sum(empno) from alldatatypescubesort where empname in ('arvind','ayushi') group by empno,empname,utilization order by empno"),
      sql("select empno,empname,utilization,count(salary),sum(empno) from alldatatypescubesort_hive where empname in ('arvind','ayushi') group by empno,empname,utilization order by empno"))
  }

  override def afterAll {
    sql("drop table alldatatypescubesort")
    sql("drop table alldatatypescubesort_hive")
>>>>>>> ad48c4c9
  }
}<|MERGE_RESOLUTION|>--- conflicted
+++ resolved
@@ -33,36 +33,22 @@
 class AllDataTypesTestCaseSort extends QueryTest with BeforeAndAfterAll {
 
   override def beforeAll {
-<<<<<<< HEAD
     sql("CREATE TABLE alldatatypestablesort (empno int, empname String, designation String, doj Timestamp, workgroupcategory int, workgroupcategoryname String, deptno int, deptname String, projectcode int, projectjoindate Timestamp, projectenddate Timestamp,attendance int,utilization int,salary int) STORED BY 'org.apache.carbondata.format'")
     sql("LOAD DATA local inpath './src/test/resources/data.csv' INTO TABLE alldatatypestablesort OPTIONS('DELIMITER'= ',', 'QUOTECHAR'= '\"')");
-=======
-    sql("CREATE TABLE alldatatypescubesort (empno int, empname String, designation String, doj Timestamp, workgroupcategory int, workgroupcategoryname String, deptno int, deptname String, projectcode int, projectjoindate Timestamp, projectenddate Timestamp,attendance int,utilization int,salary int) STORED BY 'org.apache.carbondata.format'")
-    sql("LOAD DATA local inpath './src/test/resources/data.csv' INTO TABLE alldatatypescubesort OPTIONS('DELIMITER'= ',', 'QUOTECHAR'= '\"')");
 
-    sql("CREATE TABLE alldatatypescubesort_hive (empno int, empname String, designation String, doj Timestamp, workgroupcategory int, workgroupcategoryname String, deptno int, deptname String, projectcode int, projectjoindate Timestamp, projectenddate Timestamp,attendance int,utilization int,salary int)row format delimited fields terminated by ','")
-    sql("LOAD DATA local inpath './src/test/resources/datawithoutheader.csv' INTO TABLE alldatatypescubesort_hive");
+    sql("CREATE TABLE alldatatypestablesort_hive (empno int, empname String, designation String, doj Timestamp, workgroupcategory int, workgroupcategoryname String, deptno int, deptname String, projectcode int, projectjoindate Timestamp, projectenddate Timestamp,attendance int,utilization int,salary int)row format delimited fields terminated by ','")
+    sql("LOAD DATA local inpath './src/test/resources/datawithoutheader.csv' INTO TABLE alldatatypestablesort_hive");
 
->>>>>>> ad48c4c9
   }
 
   test("select empno,empname,utilization,count(salary),sum(empno) from alldatatypestablesort where empname in ('arvind','ayushi') group by empno,empname,utilization order by empno") {
     checkAnswer(
-<<<<<<< HEAD
       sql("select empno,empname,utilization,count(salary),sum(empno) from alldatatypestablesort where empname in ('arvind','ayushi') group by empno,empname,utilization order by empno"),
-      Seq(Row(11, "arvind", 96.2, 1, 11), Row(15, "ayushi", 91.5, 1, 15)))
+      sql("select empno,empname,utilization,count(salary),sum(empno) from alldatatypestablesort_hive where empname in ('arvind','ayushi') group by empno,empname,utilization order by empno"))
   }
 
   override def afterAll {
     sql("drop table alldatatypestablesort")
-=======
-      sql("select empno,empname,utilization,count(salary),sum(empno) from alldatatypescubesort where empname in ('arvind','ayushi') group by empno,empname,utilization order by empno"),
-      sql("select empno,empname,utilization,count(salary),sum(empno) from alldatatypescubesort_hive where empname in ('arvind','ayushi') group by empno,empname,utilization order by empno"))
-  }
-
-  override def afterAll {
-    sql("drop table alldatatypescubesort")
-    sql("drop table alldatatypescubesort_hive")
->>>>>>> ad48c4c9
+    sql("drop table alldatatypestablesort_hive")
   }
 }