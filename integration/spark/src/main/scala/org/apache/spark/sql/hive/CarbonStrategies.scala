--- conflicted
+++ resolved
@@ -44,23 +44,14 @@
   val LOGGER = LogServiceFactory.getLogService("CarbonStrategies")
 
   def getStrategies: Seq[Strategy] = {
-<<<<<<< HEAD
     val total = sqlContext.planner.strategies :+ CarbonTableScan
-=======
-    val total = sqlContext.planner.strategies :+ getCarbonTableScans :+ getDDLStrategies
->>>>>>> d44c9e70
     total
   }
-
-  def getCarbonTableScans: Strategy = new CarbonTableScans
-
-  def getDDLStrategies: Strategy = new DDLStrategies
 
   /**
    * Carbon strategies for performing late materizlization (decoding dictionary key
    * as late as possbile)
    */
-<<<<<<< HEAD
   private[sql] object CarbonTableScan extends Strategy {
 
     def apply(plan: LogicalPlan): Seq[SparkPlan] = {
@@ -82,189 +73,6 @@
             planLater(child))(sqlContext) :: Nil
         case _ =>
           Nil
-=======
-  protected[sql] class CarbonTableScans extends Strategy {
-
-    def apply(plan: LogicalPlan): Seq[SparkPlan] = plan match {
-      case PhysicalOperation(projectList, predicates,
-      l@LogicalRelation(carbonRelation: CarbonDatasourceRelation, _)) =>
-        carbonScan(projectList,
-          predicates,
-          carbonRelation.carbonRelation,
-          None,
-          None,
-          None,
-          isGroupByPresent = false,
-          detailQuery = true) :: Nil
-
-      case Limit(IntegerLiteral(limit),
-      Sort(order, _,
-      p@PartialAggregation(namedGroupingAttributes,
-      rewrittenAggregateExpressions,
-      groupingExpressions,
-      partialComputation,
-      PhysicalOperation(
-      projectList,
-      predicates,
-      l@LogicalRelation(carbonRelation: CarbonDatasourceRelation, _))))) =>
-        val aggPlan = handleAggregation(plan, p, projectList, predicates, carbonRelation,
-          partialComputation, groupingExpressions, namedGroupingAttributes,
-          rewrittenAggregateExpressions)
-        org.apache.spark.sql.execution.TakeOrderedAndProject(limit,
-          order,
-          None,
-          aggPlan.head) :: Nil
-
-      case Limit(IntegerLiteral(limit), p@PartialAggregation(
-      namedGroupingAttributes,
-      rewrittenAggregateExpressions,
-      groupingExpressions,
-      partialComputation,
-      PhysicalOperation(projectList, predicates,
-      l@LogicalRelation(carbonRelation: CarbonDatasourceRelation, _)))) =>
-        val aggPlan = handleAggregation(plan, p, projectList, predicates, carbonRelation,
-          partialComputation, groupingExpressions, namedGroupingAttributes,
-          rewrittenAggregateExpressions)
-        org.apache.spark.sql.execution.Limit(limit, aggPlan.head) :: Nil
-
-      case PartialAggregation(
-      namedGroupingAttributes,
-      rewrittenAggregateExpressions,
-      groupingExpressions,
-      partialComputation,
-      PhysicalOperation(projectList, predicates,
-      l@LogicalRelation(carbonRelation: CarbonDatasourceRelation, _))) =>
-        handleAggregation(plan, plan, projectList, predicates, carbonRelation,
-          partialComputation, groupingExpressions, namedGroupingAttributes,
-          rewrittenAggregateExpressions)
-
-      case Limit(IntegerLiteral(limit),
-      PhysicalOperation(projectList, predicates,
-      l@LogicalRelation(carbonRelation: CarbonDatasourceRelation, _))) =>
-        val (_, _, _, _, groupExprs, substitutesortExprs, limitExpr) = extractPlan(plan)
-        val s = carbonScan(projectList, predicates, carbonRelation.carbonRelation, groupExprs,
-          substitutesortExprs, limitExpr, isGroupByPresent = false, detailQuery = true)
-        org.apache.spark.sql.execution.Limit(limit, s) :: Nil
-
-      case Limit(IntegerLiteral(limit),
-      Sort(order, _,
-      PhysicalOperation(projectList, predicates,
-      l@LogicalRelation(carbonRelation: CarbonDatasourceRelation, _)))) =>
-        val (_, _, _, _, groupExprs, substitutesortExprs, limitExpr) = extractPlan(plan)
-        val s = carbonScan(projectList, predicates, carbonRelation.carbonRelation, groupExprs,
-          substitutesortExprs, limitExpr, isGroupByPresent = false, detailQuery = true)
-        org.apache.spark.sql.execution.TakeOrderedAndProject(limit,
-          order,
-          None,
-          s) :: Nil
-
-      case ExtractEquiJoinKeys(Inner, leftKeys, rightKeys, condition,
-      PhysicalOperation(projectList, predicates,
-      l@LogicalRelation(carbonRelation: CarbonDatasourceRelation, _)), right)
-        if canPushDownJoin(right, condition) =>
-        LOGGER.info(s"pushing down for ExtractEquiJoinKeys:right")
-        val carbon = carbonScan(projectList,
-          predicates,
-          carbonRelation.carbonRelation,
-          None,
-          None,
-          None,
-          isGroupByPresent = false,
-          detailQuery = true)
-        val pushedDownJoin = BroadCastFilterPushJoin(
-          leftKeys: Seq[Expression],
-          rightKeys: Seq[Expression],
-          BuildRight,
-          carbon,
-          planLater(right),
-          condition)
-
-        condition.map(Filter(_, pushedDownJoin)).getOrElse(pushedDownJoin) :: Nil
-
-      case ExtractEquiJoinKeys(Inner, leftKeys, rightKeys, condition, left,
-      PhysicalOperation(projectList, predicates,
-      l@LogicalRelation(carbonRelation: CarbonDatasourceRelation, _)))
-        if canPushDownJoin(left, condition) =>
-        LOGGER.info(s"pushing down for ExtractEquiJoinKeys:left")
-        val carbon = carbonScan(projectList,
-          predicates,
-          carbonRelation.carbonRelation,
-          None,
-          None,
-          None,
-          isGroupByPresent = false,
-          detailQuery = true)
-
-        val pushedDownJoin = BroadCastFilterPushJoin(
-          leftKeys: Seq[Expression],
-          rightKeys: Seq[Expression],
-          BuildLeft,
-          planLater(left),
-          carbon,
-          condition)
-        condition.map(Filter(_, pushedDownJoin)).getOrElse(pushedDownJoin) :: Nil
-
-      case _ => Nil
-    }
-
-    def handleAggregation(plan: LogicalPlan,
-        aggPlan: LogicalPlan,
-        projectList: Seq[NamedExpression],
-        predicates: Seq[Expression],
-        carbonRelation: CarbonDatasourceRelation,
-        partialComputation: Seq[NamedExpression],
-        groupingExpressions: Seq[Expression],
-        namedGroupingAttributes: Seq[Attribute],
-        rewrittenAggregateExpressions: Seq[NamedExpression]):
-    Seq[SparkPlan] = {
-      val (_, _, _, _, groupExprs, substitutesortExprs, limitExpr) = extractPlan(plan)
-
-      val s =
-        try {
-          carbonScan(projectList, predicates, carbonRelation.carbonRelation,
-            Some(partialComputation), substitutesortExprs, limitExpr, groupingExpressions.nonEmpty)
-        } catch {
-          case e: Exception => null
-        }
-
-      if (s != null) {
-        CarbonAggregate(
-          partial = false,
-          namedGroupingAttributes,
-          rewrittenAggregateExpressions,
-          CarbonAggregate(
-            partial = true,
-            groupingExpressions,
-            partialComputation,
-            s)(sqlContext))(sqlContext) :: Nil
-
-      } else {
-        (aggPlan, true) match {
-          case PartialAggregation(
-          namedGroupingAttributes,
-          rewrittenAggregateExpressions,
-          groupingExpressions,
-          partialComputation,
-          PhysicalOperation(projectList, predicates,
-          l@LogicalRelation(carbonRelation: CarbonDatasourceRelation, _))) =>
-            val (_, _, _, _, groupExprs, substitutesortExprs, limitExpr) = extractPlan(plan)
-
-
-            val s = carbonScan(projectList, predicates, carbonRelation.carbonRelation,
-              Some(partialComputation), substitutesortExprs, limitExpr,
-              groupingExpressions.nonEmpty, detailQuery = true)
-
-            CarbonAggregate(
-              partial = false,
-              namedGroupingAttributes,
-              rewrittenAggregateExpressions,
-              CarbonAggregate(
-                partial = true,
-                groupingExpressions,
-                partialComputation,
-                s)(sqlContext))(sqlContext) :: Nil
-        }
->>>>>>> d44c9e70
       }
     }
 
@@ -315,7 +123,6 @@
     /**
      * Create carbon scan for star query
      */
-<<<<<<< HEAD
     private def carbonRawScanForStarQuery(projectList: Seq[NamedExpression],
       predicates: Seq[Expression],
       relation: CarbonDatasourceRelation,
@@ -345,28 +152,6 @@
         }
       } else {
         scan
-=======
-    protected def carbonScan(projectList: Seq[NamedExpression],
-        predicates: Seq[Expression],
-        relation: CarbonRelation,
-        groupExprs: Option[Seq[Expression]],
-        substitutesortExprs: Option[Seq[SortOrder]],
-        limitExpr: Option[Expression],
-        isGroupByPresent: Boolean,
-        detailQuery: Boolean = false) = {
-
-      if (!detailQuery) {
-        val projectSet = AttributeSet(projectList.flatMap(_.references))
-        CarbonTableScan(
-          projectSet.toSeq,
-          relation,
-          predicates,
-          groupExprs,
-          substitutesortExprs,
-          limitExpr,
-          isGroupByPresent,
-          detailQuery)(sqlContext)
->>>>>>> d44c9e70
       }
     }
 
@@ -399,7 +184,7 @@
     }
   }
 
-  class DDLStrategies extends Strategy {
+  object DDLStrategies extends Strategy {
     def apply(plan: LogicalPlan): Seq[SparkPlan] = plan match {
       case ShowCubeCommand(schemaName) =>
         ExecutedCommand(ShowAllTablesInSchema(schemaName, plan.output)) :: Nil
