--- conflicted
+++ resolved
@@ -47,43 +47,6 @@
 class CarbonSqlParser()
   extends AbstractSparkSQLParser with Logging {
 
-<<<<<<< HEAD
-  protected val AS = Keyword("AS")
-  protected val AGGREGATION = Keyword("AGGREGATION")
-  protected val ALL = Keyword("ALL")
-  protected val HIGH_CARDINALITY_DIMS = Keyword("NO_DICTIONARY")
-  protected val BEFORE = Keyword("BEFORE")
-  protected val CARDINALITY = Keyword("CARDINALITY")
-  protected val CLASS = Keyword("CLASS")
-  protected val CLEAN = Keyword("CLEAN")
-  protected val COLUMNS = Keyword("COLUMNS")
-  protected val DATA = Keyword("DATA")
-  protected val DELETE = Keyword("DELETE")
-  protected val DESCRIBE = Keyword("DESCRIBE")
-  protected val DESC = Keyword("DESC")
-  protected val DETAIL = Keyword("DETAIL")
-  protected val DROP = Keyword("DROP")
-  protected val EXTENDED = Keyword("EXTENDED")
-  protected val FORMATTED = Keyword("FORMATTED")
-  protected val FILES = Keyword("FILES")
-  protected val FROM = Keyword("FROM")
-  protected val HIERARCHIES = Keyword("HIERARCHIES")
-  protected val IN = Keyword("IN")
-  protected val INPATH = Keyword("INPATH")
-  protected val INTO = Keyword("INTO")
-  protected val LEVELS = Keyword("LEVELS")
-  protected val LOAD = Keyword("LOAD")
-  protected val LOADS = Keyword("LOADS")
-  protected val LOCAL = Keyword("LOCAL")
-  protected val OPTIONS = Keyword("OPTIONS")
-  protected val OVERWRITE = Keyword("OVERWRITE")
-  protected val PARTITION_COUNT = Keyword("PARTITION_COUNT")
-  protected val PARTITIONER = Keyword("PARTITIONER")
-  protected val SHOW = Keyword("SHOW")
-  protected val TABLE = Keyword("TABLE")
-  protected val TYPE = Keyword("TYPE")
-  protected val WHERE = Keyword("WHERE")
-=======
   protected val AGGREGATE = carbonKeyWord("AGGREGATE")
   protected val AS = carbonKeyWord("AS")
   protected val AGGREGATION = carbonKeyWord("AGGREGATION")
@@ -152,7 +115,6 @@
   protected val WHERE = carbonKeyWord("WHERE")
   protected val WITH = carbonKeyWord("WITH")
   protected val AGGREGATETABLE = carbonKeyWord("AGGREGATETABLE")
->>>>>>> ad48c4c9
   protected val SUM = Keyword("sum")
   protected val COUNT = Keyword("count")
   protected val AVG = Keyword("avg")
@@ -161,18 +123,6 @@
   protected val DISTINCT = Keyword("distinct")
   protected val DISTINCT_COUNT = Keyword("distinct-count")
   protected val SUM_DISTINCT = Keyword("sum-distinct")
-<<<<<<< HEAD
-  protected val ABS = Keyword("abs")
-
-  protected val FOR = Keyword("FOR")
-  protected val LIMIT = Keyword("LIMIT")
-  protected val DEFAULTS = Keyword("DEFAULTS")
-  protected val ALTER = Keyword("ALTER")
-
-  protected val STARTTIME = Keyword("STARTTIME")
-  protected val SEGMENTS = Keyword("SEGMENTS")
-  protected val SEGMENT = Keyword("SEGMENT")
-=======
   protected val ABS = carbonKeyWord("abs")
 
   protected val FOR = carbonKeyWord("FOR")
@@ -201,7 +151,6 @@
   protected val BIGINT = carbonKeyWord("BIGINT")
   protected val ARRAY = carbonKeyWord("ARRAY")
   protected val STRUCT = carbonKeyWord("STRUCT")
->>>>>>> ad48c4c9
 
   protected val doubleQuotedString = "\"([^\"]+)\"".r
   protected val singleQuotedString = "'([^']+)'".r
@@ -736,11 +685,7 @@
    * @return
    */
   protected def extractNoInvertedIndexColumns(fields: Seq[Field],
-<<<<<<< HEAD
-                                              tableProperties: Map[String, String]):
-=======
     tableProperties: Map[String, String]):
->>>>>>> ad48c4c9
   Seq[String] = {
     // check whether the column name is in fields
     var noInvertedIdxColsProps: Array[String] = Array[String]()
