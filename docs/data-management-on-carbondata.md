<!--
    Licensed to the Apache Software Foundation (ASF) under one or more 
    contributor license agreements.  See the NOTICE file distributed with
    this work for additional information regarding copyright ownership. 
    The ASF licenses this file to you under the Apache License, Version 2.0
    (the "License"); you may not use this file except in compliance with 
    the License.  You may obtain a copy of the License at

      http://www.apache.org/licenses/LICENSE-2.0

    Unless required by applicable law or agreed to in writing, software 
    distributed under the License is distributed on an "AS IS" BASIS, 
    WITHOUT WARRANTIES OR CONDITIONS OF ANY KIND, either express or implied.
    See the License for the specific language governing permissions and 
    limitations under the License.
-->

# Data Management on CarbonData

This tutorial is going to introduce all commands and data operations on CarbonData.

* [CREATE TABLE](#create-table)
* [CREATE DATABASE](#create-database)
* [TABLE MANAGEMENT](#table-management)
* [LOAD DATA](#load-data)
* [UPDATE AND DELETE](#update-and-delete)
* [COMPACTION](#compaction)
* [PARTITION](#partition)
* [BUCKETING](#bucketing)
* [SEGMENT MANAGEMENT](#segment-management)

## CREATE TABLE

  This command can be used to create a CarbonData table by specifying the list of fields along with the table properties. You can also specify the location where the table needs to be stored.
  
  ```
  CREATE TABLE [IF NOT EXISTS] [db_name.]table_name[(col_name data_type , ...)]
  STORED AS carbondata
  [TBLPROPERTIES (property_name=property_value, ...)]
  [LOCATION 'path']
  ```
  **NOTE:** CarbonData also supports "STORED AS carbondata" and "USING carbondata". Find example code at [CarbonSessionExample](https://github.com/apache/carbondata/blob/master/examples/spark2/src/main/scala/org/apache/carbondata/examples/CarbonSessionExample.scala) in the CarbonData repo.
### Usage Guidelines

  Following are the guidelines for TBLPROPERTIES, CarbonData's additional table options can be set via carbon.properties.
  
   - **Dictionary Encoding Configuration**

     Dictionary encoding is turned off for all columns by default from 1.3 onwards, you can use this command for including or excluding columns to do dictionary encoding.
     Suggested use cases : do dictionary encoding for low cardinality columns, it might help to improve data compression ratio and performance.

     ```
     TBLPROPERTIES ('DICTIONARY_INCLUDE'='column1, column2')
	 ```
	 NOTE: Dictionary Include/Exclude for complex child columns is not supported.
	 
   - **Inverted Index Configuration**

     By default inverted index is enabled, it might help to improve compression ratio and query speed, especially for low cardinality columns which are in reward position.
     Suggested use cases : For high cardinality columns, you can disable the inverted index for improving the data loading performance.

     ```
     TBLPROPERTIES ('NO_INVERTED_INDEX'='column1, column3')
     ```

   - **Sort Columns Configuration**

     This property is for users to specify which columns belong to the MDK(Multi-Dimensions-Key) index.
     * If users don't specify "SORT_COLUMN" property, by default MDK index be built by using all dimension columns except complex data type column. 
     * If this property is specified but with empty argument, then the table will be loaded without sort.
	 * This supports only string, date, timestamp, short, int, long, and boolean data types.
     Suggested use cases : Only build MDK index for required columns,it might help to improve the data loading performance.

     ```
     TBLPROPERTIES ('SORT_COLUMNS'='column1, column3')
     OR
     TBLPROPERTIES ('SORT_COLUMNS'='')
     ```
     NOTE: Sort_Columns for Complex datatype columns is not supported.

   - **Sort Scope Configuration**
   
     This property is for users to specify the scope of the sort during data load, following are the types of sort scope.
     
     * LOCAL_SORT: It is the default sort scope.             
     * NO_SORT: It will load the data in unsorted manner, it will significantly increase load performance.       
     * BATCH_SORT: It increases the load performance but decreases the query performance if identified blocks > parallelism.
     * GLOBAL_SORT: It increases the query performance, especially high concurrent point query.
       And if you care about loading resources isolation strictly, because the system uses the spark GroupBy to sort data, the resource can be controlled by spark. 
 
   - **Table Block Size Configuration**

     This command is for setting block size of this table, the default value is 1024 MB and supports a range of 1 MB to 2048 MB.

     ```
     TBLPROPERTIES ('TABLE_BLOCKSIZE'='512')
     ```
     **NOTE:** 512 or 512M both are accepted.

   - **Table Compaction Configuration**
   
     These properties are table level compaction configurations, if not specified, system level configurations in carbon.properties will be used.
     Following are 5 configurations:
     
     * MAJOR_COMPACTION_SIZE: same meaning as carbon.major.compaction.size, size in MB.
     * AUTO_LOAD_MERGE: same meaning as carbon.enable.auto.load.merge.
     * COMPACTION_LEVEL_THRESHOLD: same meaning as carbon.compaction.level.threshold.
     * COMPACTION_PRESERVE_SEGMENTS: same meaning as carbon.numberof.preserve.segments.
     * ALLOWED_COMPACTION_DAYS: same meaning as carbon.allowed.compaction.days.     

     ```
     TBLPROPERTIES ('MAJOR_COMPACTION_SIZE'='2048',
                    'AUTO_LOAD_MERGE'='true',
                    'COMPACTION_LEVEL_THRESHOLD'='5,6',
                    'COMPACTION_PRESERVE_SEGMENTS'='10',
                    'ALLOWED_COMPACTION_DAYS'='5')
     ```
     
   - **Streaming**

     CarbonData supports streaming ingestion for real-time data. You can create the ‘streaming’ table using the following table properties.

     ```
     TBLPROPERTIES ('streaming'='true')
     ```

   - **Local Dictionary Configuration**
     
     Local Dictionary is generated only for no-dictionary string/varchar datatype columns. It helps in:
     1. Getting more compression on dimension columns with less cardinality.
     2. Filter queries and full scan queries on No-dictionary columns with local dictionary will be faster as filter will be done on encoded data.
     3. Reducing the store size and memory footprint as only unique values will be stored as part of local dictionary and corresponding data will be stored as encoded data.
   
     By default, Local Dictionary will be enabled and generated for all no-dictionary string/varchar datatype columns.
          
     Users will be able to pass following properties in create table command: 
          
     | Properties | Default value | Description |
     | ---------- | ------------- | ----------- |
     | LOCAL_DICTIONARY_ENABLE | true | By default, local dictionary will be enabled for the table | 
     | LOCAL_DICTIONARY_THRESHOLD | 10000 | The maximum cardinality for local dictionary generation (range- 1000 to 100000) |
     | LOCAL_DICTIONARY_INCLUDE | all no-dictionary string/varchar columns | Columns for which Local Dictionary is generated. |
     | LOCAL_DICTIONARY_EXCLUDE | none | Columns for which Local Dictionary is not generated |
        
      **NOTE:**  If the cardinality exceeds the threshold, this column will not use local dictionary encoding. And in this case, the data loading performance will decrease since there is a rollback procedure for local dictionary encoding.
      
      **Calculating Memory Usage for Local Dictionary:**
      
      Encoded data and Actual data are both stored when Local Dictionary is enabled.
      Suppose 'x' columns are configured for Local Dictionary generation out of a total of 'y' string/varchar columns. 
      
      Total size will be 
      
      Memory size(y-x) + ((4 bytes * number of rows) * x) + (Local Dictionary size of x columns)
      
      Local Dictionary size = ((memory occupied by each unique value * cardinality of the column) * number of columns)
      
### Example:
 
   ```
   CREATE TABLE carbontable(
             
               column1 string,
             
               column2 string,
             
               column3 LONG )
             
     STORED BY 'carbondata'
     TBLPROPERTIES('LOCAL_DICTIONARY_ENABLE'='true','LOCAL_DICTIONARY_THRESHOLD'='1000',
     'LOCAL_DICTIONARY_INCLUDE'='column1','LOCAL_DICTIONARY_EXCLUDE'='column2')
   ```
### Example:

   ```
    CREATE TABLE IF NOT EXISTS productSchema.productSalesTable (
                                   productNumber INT,
                                   productName STRING,
                                   storeCity STRING,
                                   storeProvince STRING,
                                   productCategory STRING,
                                   productBatch STRING,
                                   saleQuantity INT,
                                   revenue INT)
    STORED BY 'carbondata'
    TBLPROPERTIES ('SORT_COLUMNS'='productName,storeCity',
                   'SORT_SCOPE'='NO_SORT')
   ```
  **NOTE:** CarbonData also supports "using carbondata". Find example code at [SparkSessionExample](https://github.com/apache/carbondata/blob/master/examples/spark2/src/main/scala/org/apache/carbondata/examples/SparkSessionExample.scala) in the CarbonData repo.
   
   - **Caching Min/Max Value for Required Columns**
     By default, CarbonData caches min and max values of all the columns in schema.  As the load increases, the memory required to hold the min and max values increases considerably. This feature enables you to configure min and max values only for the required columns, resulting in optimized memory usage. 
	 
	 Following are the valid values for COLUMN_META_CACHE:
	 * If you want no column min/max values to be cached in the driver.
	 
	 ```
	 COLUMN_META_CACHE=’’
	 ```
	 
	 * If you want only col1 min/max values to be cached in the driver.
	 
	 ```
	 COLUMN_META_CACHE=’col1’
	 ```
	 
	 * If you want min/max values to be cached in driver for all the specified columns.
	 
	 ```
	 COLUMN_META_CACHE=’col1,col2,col3,…’
	 ```
	 
	 Columns to be cached can be specifies either while creating tale or after creation of the table.
	 During create table operation; specify the columns to be cached in table properties.
	 
	 Syntax:
	 
	 ```
	 CREATE TABLE [dbName].tableName (col1 String, col2 String, col3 int,…) STORED BY ‘carbondata’ TBLPROPERTIES (‘COLUMN_META_CACHE’=’col1,col2,…’)
	 ```
	 
	 Example:
	 
	 ```
	 CREATE TABLE employee (name String, city String, id int) STORED BY ‘carbondata’ TBLPROPERTIES (‘COLUMN_META_CACHE’=’name’)
	 ```
	 
	 After creation of table or on already created tables use the alter table command to configure the columns to be cached.
	 
	 Syntax:
	 
	 ```
	 ALTER TABLE [dbName].tableName SET TBLPROPERTIES (‘COLUMN_META_CACHE’=’col1,col2,…’)
	 ```
	 
	 Example:
	 
	 ```
	 ALTER TABLE employee SET TBLPROPERTIES (‘COLUMN_META_CACHE’=’city’)
	 ```
	 
   - **Caching at Block or Blocklet Level**
   
     This feature allows you to maintain the cache at Block level, resulting in optimized usage of the memory. The memory consumption is high if the Blocklet level caching is maintained as a Block can have multiple Blocklet.
	 
	 Following are the valid values for CACHE_LEVEL:
	 
	 *Configuration for caching in driver at Block level (default value).*
	 
	 ```
	 CACHE_LEVEL= ‘BLOCK’
	 ```
	 
	 *Configuration for caching in driver at Blocklet level.*
	 
	 ```
	 CACHE_LEVEL= ‘BLOCKLET’
	 ```
	 
	 Cache level can be specified either while creating table or after creation of the table.
	 During create table operation specify the cache level in table properties.
	 
	 Syntax:
	 
	 ```
	 CREATE TABLE [dbName].tableName (col1 String, col2 String, col3 int,…) STORED BY ‘carbondata’ TBLPROPERTIES (‘CACHE_LEVEL’=’Blocklet’)
	 ```
	 
	 Example:
	 
	 ```
	 CREATE TABLE employee (name String, city String, id int) STORED BY ‘carbondata’ TBLPROPERTIES (‘CACHE_LEVEL’=’Blocklet’)
	 ```
	 
	 After creation of table or on already created tables use the alter table command to configure the cache level.
	 
	 Syntax:
	 
	 ```
	 ALTER TABLE [dbName].tableName SET TBLPROPERTIES (‘CACHE_LEVEL’=’Blocklet’)
	 ```
	 
	 Example:
	 
	 ```
	 ALTER TABLE employee SET TBLPROPERTIES (‘CACHE_LEVEL’=’Blocklet’)
	 ```
<<<<<<< HEAD

   - **String longer than 32000 characters** (Alpha Feature 1.4.1)

     In common scenarios, the length of string is less than 32000,
     so carbondata stores the length of content using Short to reduce memory and space consumption.
     To support string longer than 32000 characters, carbondata introduces a table property called `LONG_STRING_COLUMNS`.
     For these columns, carbondata internally stores the length of content using Integer.

     You can specify the columns as 'long string column' using below tblProperties:

     ```
     // specify col1, col2 as long string columns
     TBLPROPERTIES ('LONG_STRING_COLUMNS'='col1,col2')
     ```

     Besides, you can also use this property through DataFrame by
     ```
     df.format("carbondata")
       .option("tableName", "carbonTable")
       .option("long_string_columns", "col1, col2")
       .save()
     ```

     If you are using Carbon-SDK, you can specify the datatype of long string column as `varchar`.
     You can refer to SDKwriterTestCase for example.

     **NOTE:** The LONG_STRING_COLUMNS can only be string/char/varchar columns and cannot be dictionary_include/sort_columns/complex columns.

=======
	 
	 - **Support Flat folder same as Hive/Parquet**
	 
	  This feature allows all carbondata and index files to keep directy under tablepath. Currently all carbondata/carbonindex files written under tablepath/Fact/Part0/Segment_NUM folder and it is not same as hive/parquet folder structure. This feature makes all files written will be directly under tablepath, it does not maintain any segment folder structure.This is useful for interoperability between the execution engines and plugin with other execution engines like hive or presto becomes easier.
	  
	  Following table property enables this feature and default value is false.
	  ```
	   'flat_folder'='true'
	  ``` 
	  Example:
	  ```
	  CREATE TABLE employee (name String, city String, id int) STORED BY ‘carbondata’ TBLPROPERTIES ('flat_folder'='true')
	  ```
	  
	 
>>>>>>> 790cde87
## CREATE TABLE AS SELECT
  This function allows user to create a Carbon table from any of the Parquet/Hive/Carbon table. This is beneficial when the user wants to create Carbon table from any other Parquet/Hive table and use the Carbon query engine to query and achieve better query results for cases where Carbon is faster than other file formats. Also this feature can be used for backing up the data.

  ```
  CREATE TABLE [IF NOT EXISTS] [db_name.]table_name 
  STORED BY 'carbondata' 
  [TBLPROPERTIES (key1=val1, key2=val2, ...)] 
  AS select_statement;
  ```

### Examples
  ```
  carbon.sql("CREATE TABLE source_table(
                             id INT,
                             name STRING,
                             city STRING,
                             age INT)
              STORED AS parquet")
  carbon.sql("INSERT INTO source_table SELECT 1,'bob','shenzhen',27")
  carbon.sql("INSERT INTO source_table SELECT 2,'david','shenzhen',31")
  
  carbon.sql("CREATE TABLE target_table
              STORED BY 'carbondata'
              AS SELECT city,avg(age) FROM source_table GROUP BY city")
              
  carbon.sql("SELECT * FROM target_table").show
    // results:
    //    +--------+--------+
    //    |    city|avg(age)|
    //    +--------+--------+
    //    |shenzhen|    29.0|
    //    +--------+--------+

  ```

## CREATE EXTERNAL TABLE
  This function allows user to create external table by specifying location.
  ```
  CREATE EXTERNAL TABLE [IF NOT EXISTS] [db_name.]table_name 
  STORED BY 'carbondata' LOCATION ‘$FilesPath’
  ```
  
### Create external table on managed table data location.
  Managed table data location provided will have both FACT and Metadata folder. 
  This data can be generated by creating a normal carbon table and use this path as $FilesPath in the above syntax.
  
  **Example:**
  ```
  sql("CREATE TABLE origin(key INT, value STRING) STORED BY 'carbondata'")
  sql("INSERT INTO origin select 100,'spark'")
  sql("INSERT INTO origin select 200,'hive'")
  // creates a table in $storeLocation/origin
  
  sql(s"""
  |CREATE EXTERNAL TABLE source
  |STORED BY 'carbondata'
  |LOCATION '$storeLocation/origin'
  """.stripMargin)
  checkAnswer(sql("SELECT count(*) from source"), sql("SELECT count(*) from origin"))
  ```
  
### Create external table on Non-Transactional table data location.
  Non-Transactional table data location will have only carbondata and carbonindex files, there will not be a metadata folder (table status and schema).
  Our SDK module currently support writing data in this format.
  
  **Example:**
  ```
  sql(
  s"""CREATE EXTERNAL TABLE sdkOutputTable STORED BY 'carbondata' LOCATION
  |'$writerPath' """.stripMargin)
  ```
  
  Here writer path will have carbondata and index files.
  This can be SDK output. Refer [SDK Writer Guide](https://github.com/apache/carbondata/blob/master/docs/sdk-writer-guide.md). 
  
  **Note:**
  1. Dropping of the external table should not delete the files present in the location.
  2. When external table is created on non-transactional table data, 
  external table will be registered with the schema of carbondata files.
  If multiple files with different schema is present, exception will be thrown.
  So, If table registered with one schema and files are of different schema, 
  suggest to drop the external table and create again to register table with new schema.  


## CREATE DATABASE 
  This function creates a new database. By default the database is created in Carbon store location, but you can also specify custom location.
  ```
  CREATE DATABASE [IF NOT EXISTS] database_name [LOCATION path];
  ```
  
### Example
  ```
  CREATE DATABASE carbon LOCATION “hdfs://name_cluster/dir1/carbonstore”;
  ```

## TABLE MANAGEMENT  

### SHOW TABLE

  This command can be used to list all the tables in current database or all the tables of a specific database.
  ```
  SHOW TABLES [IN db_Name]
  ```

  Example:
  ```
  SHOW TABLES
  OR
  SHOW TABLES IN defaultdb
  ```

### ALTER TABLE

  The following section introduce the commands to modify the physical or logical state of the existing table(s).

   - **RENAME TABLE**
   
     This command is used to rename the existing table.
     ```
     ALTER TABLE [db_name.]table_name RENAME TO new_table_name
     ```

     Examples:
     ```
     ALTER TABLE carbon RENAME TO carbonTable
     OR
     ALTER TABLE test_db.carbon RENAME TO test_db.carbonTable
     ```

   - **ADD COLUMNS**
   
     This command is used to add a new column to the existing table.
     ```
     ALTER TABLE [db_name.]table_name ADD COLUMNS (col_name data_type,...)
     TBLPROPERTIES('DICTIONARY_INCLUDE'='col_name,...',
     'DEFAULT.VALUE.COLUMN_NAME'='default_value')
     ```

     Examples:
     ```
     ALTER TABLE carbon ADD COLUMNS (a1 INT, b1 STRING)
     ```

     ```
     ALTER TABLE carbon ADD COLUMNS (a1 INT, b1 STRING) TBLPROPERTIES('DICTIONARY_INCLUDE'='a1')
     ```

     ```
     ALTER TABLE carbon ADD COLUMNS (a1 INT, b1 STRING) TBLPROPERTIES('DEFAULT.VALUE.a1'='10')
     ```
      NOTE: Add Complex datatype columns is not supported.

Users can specify which columns to include and exclude for local dictionary generation after adding new columns. These will be appended with the already existing local dictionary include and exclude columns of main table respectively.
  ```
     ALTER TABLE carbon ADD COLUMNS (a1 STRING, b1 STRING) TBLPROPERTIES('LOCAL_DICTIONARY_INCLUDE'='a1','LOCAL_DICTIONARY_EXCLUDE'='b1')
  ```

   - **DROP COLUMNS**
   
     This command is used to delete the existing column(s) in a table.
     ```
     ALTER TABLE [db_name.]table_name DROP COLUMNS (col_name, ...)
     ```

     Examples:
     ```
     ALTER TABLE carbon DROP COLUMNS (b1)
     OR
     ALTER TABLE test_db.carbon DROP COLUMNS (b1)
     
     ALTER TABLE carbon DROP COLUMNS (c1,d1)
     ```
     NOTE: Drop Complex child column is not supported.

   - **CHANGE DATA TYPE**
   
     This command is used to change the data type from INT to BIGINT or decimal precision from lower to higher.
     Change of decimal data type from lower precision to higher precision will only be supported for cases where there is no data loss.
     ```
     ALTER TABLE [db_name.]table_name CHANGE col_name col_name changed_column_type
     ```

     Valid Scenarios
     - Invalid scenario - Change of decimal precision from (10,2) to (10,5) is invalid as in this case only scale is increased but total number of digits remains the same.
     - Valid scenario - Change of decimal precision from (10,2) to (12,3) is valid as the total number of digits are increased by 2 but scale is increased only by 1 which will not lead to any data loss.
     - **NOTE:** The allowed range is 38,38 (precision, scale) and is a valid upper case scenario which is not resulting in data loss.

     Example1:Changing data type of column a1 from INT to BIGINT.
     ```
     ALTER TABLE test_db.carbon CHANGE a1 a1 BIGINT
     ```
     
     Example2:Changing decimal precision of column a1 from 10 to 18.
     ```
     ALTER TABLE test_db.carbon CHANGE a1 a1 DECIMAL(18,2)
     ```
- **MERGE INDEX**
   
     This command is used to merge all the CarbonData index files (.carbonindex) inside a segment to a single CarbonData index merge file (.carbonindexmerge). This enhances the first query performance.
     ```
      ALTER TABLE [db_name.]table_name COMPACT 'SEGMENT_INDEX'
      ```
      
      Examples:
      ```
      ALTER TABLE test_db.carbon COMPACT 'SEGMENT_INDEX'
      ```
      **NOTE:**
      * Merge index is not supported on streaming table.
      
- **SET and UNSET for Local Dictionary Properties**

   When set command is used, all the newly set properties will override the corresponding old properties if exists.
  
   Example to SET Local Dictionary Properties:
    ```
   ALTER TABLE tablename SET TBLPROPERTIES('LOCAL_DICTIONARY_ENABLE'='false','LOCAL_DICTIONARY_THRESHOLD'='1000','LOCAL_DICTIONARY_INCLUDE'='column1','LOCAL_DICTIONARY_EXCLUDE'='column2')
    ```
   When Local Dictionary properties are unset, corresponding default values will be used for these properties.
      
   Example to UNSET Local Dictionary Properties:
    ```
   ALTER TABLE tablename UNSET TBLPROPERTIES('LOCAL_DICTIONARY_ENABLE','LOCAL_DICTIONARY_THRESHOLD','LOCAL_DICTIONARY_INCLUDE','LOCAL_DICTIONARY_EXCLUDE')
    ```

### DROP TABLE
  
  This command is used to delete an existing table.
  ```
  DROP TABLE [IF EXISTS] [db_name.]table_name
  ```

  Example:
  ```
  DROP TABLE IF EXISTS productSchema.productSalesTable
  ```
 
### REFRESH TABLE
 
  This command is used to register Carbon table to HIVE meta store catalogue from existing Carbon table data.
  ```
  REFRESH TABLE $db_NAME.$table_NAME
  ```
  
  Example:
  ```
  REFRESH TABLE dbcarbon.productSalesTable
  ```
  **NOTE:** 
  * The new database name and the old database name should be same.
  * Before executing this command the old table schema and data should be copied into the new database location.
  * If the table is aggregate table, then all the aggregate tables should be copied to the new database location.
  * For old store, the time zone of the source and destination cluster should be same.
  * If old cluster used HIVE meta store to store schema, refresh will not work as schema file does not exist in file system.

### Table and Column Comment

  You can provide more information on table by using table comment. Similarly you can provide more information about a particular column using column comment. 
  You can see the column comment of an existing table using describe formatted command.
  
  ```
  CREATE TABLE [IF NOT EXISTS] [db_name.]table_name[(col_name data_type [COMMENT col_comment], ...)]
    [COMMENT table_comment]
  STORED BY 'carbondata'
  [TBLPROPERTIES (property_name=property_value, ...)]
  ```
  
  Example:
  ```
  CREATE TABLE IF NOT EXISTS productSchema.productSalesTable (
                                productNumber Int COMMENT 'unique serial number for product')
  COMMENT “This is table comment”
   STORED BY 'carbondata'
   TBLPROPERTIES ('DICTIONARY_INCLUDE'='productNumber')
  ```
  You can also SET and UNSET table comment using ALTER command.

  Example to SET table comment:
  
  ```
  ALTER TABLE carbon SET TBLPROPERTIES ('comment'='this table comment is modified');
  ```
  
  Example to UNSET table comment:
  
  ```
  ALTER TABLE carbon UNSET TBLPROPERTIES ('comment');
  ```

## LOAD DATA

### LOAD FILES TO CARBONDATA TABLE
  
  This command is used to load csv files to carbondata, OPTIONS are not mandatory for data loading process. 
  Inside OPTIONS user can provide any options like DELIMITER, QUOTECHAR, FILEHEADER, ESCAPECHAR, MULTILINE as per requirement.
  
  ```
  LOAD DATA [LOCAL] INPATH 'folder_path' 
  INTO TABLE [db_name.]table_name 
  OPTIONS(property_name=property_value, ...)
  ```

  You can use the following options to load data:
  
  - **DELIMITER:** Delimiters can be provided in the load command.

    ``` 
    OPTIONS('DELIMITER'=',')
    ```

  - **QUOTECHAR:** Quote Characters can be provided in the load command.

    ```
    OPTIONS('QUOTECHAR'='"')
    ```

  - **COMMENTCHAR:** Comment Characters can be provided in the load command if user want to comment lines.

    ```
    OPTIONS('COMMENTCHAR'='#')
    ```

  - **HEADER:** When you load the CSV file without the file header and the file header is the same with the table schema, then add 'HEADER'='false' to load data SQL as user need not provide the file header. By default the value is 'true'.
  false: CSV file is without file header.
  true: CSV file is with file header.
  
    ```
    OPTIONS('HEADER'='false') 
    ```

	**NOTE:** If the HEADER option exist and is set to 'true', then the FILEHEADER option is not required.
	
  - **FILEHEADER:** Headers can be provided in the LOAD DATA command if headers are missing in the source files.

    ```
    OPTIONS('FILEHEADER'='column1,column2') 
    ```

  - **MULTILINE:** CSV with new line character in quotes.

    ```
    OPTIONS('MULTILINE'='true') 
    ```

  - **ESCAPECHAR:** Escape char can be provided if user want strict validation of escape character in CSV files.

    ```
    OPTIONS('ESCAPECHAR'='\') 
    ```
  - **SKIP_EMPTY_LINE:** This option will ignore the empty line in the CSV file during the data load.

    ```
    OPTIONS('SKIP_EMPTY_LINE'='TRUE/FALSE') 
    ```

  - **COMPLEX_DELIMITER_LEVEL_1:** Split the complex type data column in a row (eg., a$b$c --> Array = {a,b,c}).

    ```
    OPTIONS('COMPLEX_DELIMITER_LEVEL_1'='$') 
    ```

  - **COMPLEX_DELIMITER_LEVEL_2:** Split the complex type nested data column in a row. Applies level_1 delimiter & applies level_2 based on complex data type (eg., a:b$c:d --> Array> = {{a,b},{c,d}}).

    ```
    OPTIONS('COMPLEX_DELIMITER_LEVEL_2'=':')
    ```

  - **ALL_DICTIONARY_PATH:** All dictionary files path.

    ```
    OPTIONS('ALL_DICTIONARY_PATH'='/opt/alldictionary/data.dictionary')
    ```

  - **COLUMNDICT:** Dictionary file path for specified column.

    ```
    OPTIONS('COLUMNDICT'='column1:dictionaryFilePath1,column2:dictionaryFilePath2')
    ```
    **NOTE:** ALL_DICTIONARY_PATH and COLUMNDICT can't be used together.
    
  - **DATEFORMAT/TIMESTAMPFORMAT:** Date and Timestamp format for specified column.

    ```
    OPTIONS('DATEFORMAT' = 'yyyy-MM-dd','TIMESTAMPFORMAT'='yyyy-MM-dd HH:mm:ss')
    ```
    **NOTE:** Date formats are specified by date pattern strings. The date pattern letters in CarbonData are same as in JAVA. Refer to [SimpleDateFormat](http://docs.oracle.com/javase/7/docs/api/java/text/SimpleDateFormat.html).

  - **SORT COLUMN BOUNDS:** Range bounds for sort columns.

    Suppose the table is created with 'SORT_COLUMNS'='name,id' and the range for name is aaa~zzz, the value range for id is 0~1000. Then during data loading, we can specify the following option to enhance data loading performance.
    ```
    OPTIONS('SORT_COLUMN_BOUNDS'='f,250;l,500;r,750')
    ```
    Each bound is separated by ';' and each field value in bound is separated by ','. In the example above, we provide 3 bounds to distribute records to 4 partitions. The values 'f','l','r' can evenly distribute the records. Inside carbondata, for a record we compare the value of sort columns with that of the bounds and decide which partition the record will be forwarded to.

    **NOTE:**
    * SORT_COLUMN_BOUNDS will be used only when the SORT_SCOPE is 'local_sort'.
    * Carbondata will use these bounds as ranges to process data concurrently during the final sort percedure. The records will be sorted and written out inside each partition. Since the partition is sorted, all records will be sorted.
    * Since the actual order and literal order of the dictionary column are not necessarily the same, we do not recommend you to use this feature if the first sort column is 'dictionary_include'.
    * The option works better if your CPU usage during loading is low. If your system is already CPU tense, better not to use this option. Besides, it depends on the user to specify the bounds. If user does not know the exactly bounds to make the data distributed evenly among the bounds, loading performance will still be better than before or at least the same as before.
    * Users can find more information about this option in the description of PR1953.

  - **SINGLE_PASS:** Single Pass Loading enables single job to finish data loading with dictionary generation on the fly. It enhances performance in the scenarios where the subsequent data loading after initial load involves fewer incremental updates on the dictionary.

  This option specifies whether to use single pass for loading data or not. By default this option is set to FALSE.

   ```
    OPTIONS('SINGLE_PASS'='TRUE')
   ```

   **NOTE:**
   * If this option is set to TRUE then data loading will take less time.
   * If this option is set to some invalid value other than TRUE or FALSE then it uses the default value.

   Example:

   ```
   LOAD DATA local inpath '/opt/rawdata/data.csv' INTO table carbontable
   options('DELIMITER'=',', 'QUOTECHAR'='"','COMMENTCHAR'='#',
   'HEADER'='false',
   'FILEHEADER'='empno,empname,designation,doj,workgroupcategory,
   workgroupcategoryname,deptno,deptname,projectcode,
   projectjoindate,projectenddate,attendance,utilization,salary',
   'MULTILINE'='true','ESCAPECHAR'='\','COMPLEX_DELIMITER_LEVEL_1'='$',
   'COMPLEX_DELIMITER_LEVEL_2'=':',
   'ALL_DICTIONARY_PATH'='/opt/alldictionary/data.dictionary',
   'SINGLE_PASS'='TRUE')
   ```

  - **BAD RECORDS HANDLING:** Methods of handling bad records are as follows:

    * Load all of the data before dealing with the errors.
    * Clean or delete bad records before loading data or stop the loading when bad records are found.

    ```
    OPTIONS('BAD_RECORDS_LOGGER_ENABLE'='true', 'BAD_RECORD_PATH'='hdfs://hacluster/tmp/carbon', 'BAD_RECORDS_ACTION'='REDIRECT', 'IS_EMPTY_DATA_BAD_RECORD'='false')
    ```

  **NOTE:**
  * BAD_RECORDS_ACTION property can have four type of actions for bad records FORCE, REDIRECT, IGNORE and FAIL.
  * FAIL option is its Default value. If the FAIL option is used, then data loading fails if any bad records are found.
  * If the REDIRECT option is used, CarbonData will add all bad records in to a separate CSV file. However, this file must not be used for subsequent data loading because the content may not exactly match the source record. You are advised to cleanse the original source record for further data ingestion. This option is used to remind you which records are bad records.
  * If the FORCE option is used, then it auto-converts the data by storing the bad records as NULL before Loading data.
  * If the IGNORE option is used, then bad records are neither loaded nor written to the separate CSV file.
  * In loaded data, if all records are bad records, the BAD_RECORDS_ACTION is invalid and the load operation fails.
  * The default maximum number of characters per column is 32000. If there are more than 32000 characters in a column, please refer to *String longer than 32000 characters* section.

  Example:

  ```
  LOAD DATA INPATH 'filepath.csv' INTO TABLE tablename
  OPTIONS('BAD_RECORDS_LOGGER_ENABLE'='true','BAD_RECORD_PATH'='hdfs://hacluster/tmp/carbon',
  'BAD_RECORDS_ACTION'='REDIRECT','IS_EMPTY_DATA_BAD_RECORD'='false')
  ```

  - **GLOBAL_SORT_PARTITIONS:** If the SORT_SCOPE is defined as GLOBAL_SORT, then user can specify the number of partitions to use while shuffling data for sort using GLOBAL_SORT_PARTITIONS. If it is not configured, or configured less than 1, then it uses the number of map task as reduce task. It is recommended that each reduce task deal with 512MB-1GB data.

  ```
  OPTIONS('GLOBAL_SORT_PARTITIONS'='2')
  ```

   NOTE:
   * GLOBAL_SORT_PARTITIONS should be Integer type, the range is [1,Integer.MaxValue].
   * It is only used when the SORT_SCOPE is GLOBAL_SORT.

### INSERT DATA INTO CARBONDATA TABLE

  This command inserts data into a CarbonData table, it is defined as a combination of two queries Insert and Select query respectively. 
  It inserts records from a source table into a target CarbonData table, the source table can be a Hive table, Parquet table or a CarbonData table itself. 
  It comes with the functionality to aggregate the records of a table by performing Select query on source table and load its corresponding resultant records into a CarbonData table.

  ```
  INSERT INTO TABLE <CARBONDATA TABLE> SELECT * FROM sourceTableName 
  [ WHERE { <filter_condition> } ]
  ```

  You can also omit the `table` keyword and write your query as:
 
  ```
  INSERT INTO <CARBONDATA TABLE> SELECT * FROM sourceTableName 
  [ WHERE { <filter_condition> } ]
  ```

  Overwrite insert data:
  ```
  INSERT OVERWRITE TABLE <CARBONDATA TABLE> SELECT * FROM sourceTableName 
  [ WHERE { <filter_condition> } ]
  ```

  **NOTE:**
  * The source table and the CarbonData table must have the same table schema.
  * The data type of source and destination table columns should be same
  * INSERT INTO command does not support partial success if bad records are found, it will fail.
  * Data cannot be loaded or updated in source table while insert from source table to target table is in progress.

  Examples
  ```
  INSERT INTO table1 SELECT item1, sum(item2 + 1000) as result FROM table2 group by item1
  ```

  ```
  INSERT INTO table1 SELECT item1, item2, item3 FROM table2 where item2='xyz'
  ```

  ```
  INSERT OVERWRITE TABLE table1 SELECT * FROM TABLE2
  ```

## UPDATE AND DELETE
  
### UPDATE
  
  This command will allow to update the CarbonData table based on the column expression and optional filter conditions.
    
  ```
  UPDATE <table_name> 
  SET (column_name1, column_name2, ... column_name n) = (column1_expression , column2_expression, ... column n_expression )
  [ WHERE { <filter_condition> } ]
  ```
  
  alternatively the following command can also be used for updating the CarbonData Table :
  
  ```
  UPDATE <table_name>
  SET (column_name1, column_name2) =(select sourceColumn1, sourceColumn2 from sourceTable [ WHERE { <filter_condition> } ] )
  [ WHERE { <filter_condition> } ]
  ```
  
  **NOTE:** The update command fails if multiple input rows in source table are matched with single row in destination table.
  
  Examples:
  ```
  UPDATE t3 SET (t3_salary) = (t3_salary + 9) WHERE t3_name = 'aaa1'
  ```
  
  ```
  UPDATE t3 SET (t3_date, t3_country) = ('2017-11-18', 'india') WHERE t3_salary < 15003
  ```
  
  ```
  UPDATE t3 SET (t3_country, t3_name) = (SELECT t5_country, t5_name FROM t5 WHERE t5_id = 5) WHERE t3_id < 5
  ```
  
  ```
  UPDATE t3 SET (t3_date, t3_serialname, t3_salary) = (SELECT '2099-09-09', t5_serialname, '9999' FROM t5 WHERE t5_id = 5) WHERE t3_id < 5
  ```
  
  
  ```
  UPDATE t3 SET (t3_country, t3_salary) = (SELECT t5_country, t5_salary FROM t5 FULL JOIN t3 u WHERE u.t3_id = t5_id and t5_id=6) WHERE t3_id >6
  ```
   NOTE: Update Complex datatype columns is not supported.
    
### DELETE

  This command allows us to delete records from CarbonData table.
  ```
  DELETE FROM table_name [WHERE expression]
  ```
  
  Examples:
  
  ```
  DELETE FROM carbontable WHERE column1  = 'china'
  ```
  
  ```
  DELETE FROM carbontable WHERE column1 IN ('china', 'USA')
  ```
  
  ```
  DELETE FROM carbontable WHERE column1 IN (SELECT column11 FROM sourceTable2)
  ```
  
  ```
  DELETE FROM carbontable WHERE column1 IN (SELECT column11 FROM sourceTable2 WHERE column1 = 'USA')
  ```

## COMPACTION

  Compaction improves the query performance significantly. 
  
  There are several types of compaction.
  
  ```
  ALTER TABLE [db_name.]table_name COMPACT 'MINOR/MAJOR/CUSTOM'
  ```

  - **Minor Compaction**
  
  In Minor compaction, user can specify the number of loads to be merged. 
  Minor compaction triggers for every data load if the parameter carbon.enable.auto.load.merge is set to true. 
  If any segments are available to be merged, then compaction will run parallel with data load, there are 2 levels in minor compaction:
  * Level 1: Merging of the segments which are not yet compacted.
  * Level 2: Merging of the compacted segments again to form a larger segment.
  
  ```
  ALTER TABLE table_name COMPACT 'MINOR'
  ```
  
  - **Major Compaction**
  
  In Major compaction, multiple segments can be merged into one large segment. 
  User will specify the compaction size until which segments can be merged, Major compaction is usually done during the off-peak time.
  Configure the property carbon.major.compaction.size with appropriate value in MB.
  
  This command merges the specified number of segments into one segment: 
     
  ```
  ALTER TABLE table_name COMPACT 'MAJOR'
  ```
  
  - **Custom Compaction**
  
  In Custom compaction, user can directly specify segment ids to be merged into one large segment. 
  All specified segment ids should exist and be valid, otherwise compaction will fail. 
  Custom compaction is usually done during the off-peak time. 
  
  ```
  ALTER TABLE table_name COMPACT 'CUSTOM' WHERE SEGMENT.ID IN (2,3,4)
  ```
  NOTE: Compaction is unsupported for table containing Complex columns.
  

  - **CLEAN SEGMENTS AFTER Compaction**
  
  Clean the segments which are compacted:
  ```
  CLEAN FILES FOR TABLE carbon_table
  ```

## PARTITION

### STANDARD PARTITION

  The partition is similar as spark and hive partition, user can use any column to build partition:
  
#### Create Partition Table

  This command allows you to create table with partition.
  
  ```
  CREATE TABLE [IF NOT EXISTS] [db_name.]table_name 
    [(col_name data_type , ...)]
    [COMMENT table_comment]
    [PARTITIONED BY (col_name data_type , ...)]
    [STORED BY file_format]
    [TBLPROPERTIES (property_name=property_value, ...)]
  ```
  
  Example:
  ```
   CREATE TABLE IF NOT EXISTS productSchema.productSalesTable (
                                productNumber INT,
                                productName STRING,
                                storeCity STRING,
                                storeProvince STRING,
                                saleQuantity INT,
                                revenue INT)
  PARTITIONED BY (productCategory STRING, productBatch STRING)
  STORED BY 'carbondata'
  ```
   NOTE: Hive partition is not supported on complex datatype columns.
		
#### Load Data Using Static Partition 

  This command allows you to load data using static partition.
  
  ```
  LOAD DATA [LOCAL] INPATH 'folder_path' 
  INTO TABLE [db_name.]table_name PARTITION (partition_spec) 
  OPTIONS(property_name=property_value, ...)    
  INSERT INTO INTO TABLE [db_name.]table_name PARTITION (partition_spec) <SELECT STATEMENT>
  ```
  
  Example:
  ```
  LOAD DATA LOCAL INPATH '${env:HOME}/staticinput.csv'
  INTO TABLE locationTable
  PARTITION (country = 'US', state = 'CA')  
  INSERT INTO TABLE locationTable
  PARTITION (country = 'US', state = 'AL')
  SELECT <columns list excluding partition columns> FROM another_user
  ```

#### Load Data Using Dynamic Partition

  This command allows you to load data using dynamic partition. If partition spec is not specified, then the partition is considered as dynamic.

  Example:
  ```
  LOAD DATA LOCAL INPATH '${env:HOME}/staticinput.csv'
  INTO TABLE locationTable          
  INSERT INTO TABLE locationTable
  SELECT <columns list excluding partition columns> FROM another_user
  ```

#### Show Partitions

  This command gets the Hive partition information of the table

  ```
  SHOW PARTITIONS [db_name.]table_name
  ```

#### Drop Partition

  This command drops the specified Hive partition only.
  ```
  ALTER TABLE table_name DROP [IF EXISTS] PARTITION (part_spec, ...)
  ```
  
  Example:
  ```
  ALTER TABLE locationTable DROP PARTITION (country = 'US');
  ```
  
#### Insert OVERWRITE
  
  This command allows you to insert or load overwrite on a specific partition.
  
  ```
   INSERT OVERWRITE TABLE table_name
   PARTITION (column = 'partition_name')
   select_statement
  ```
  
  Example:
  ```
  INSERT OVERWRITE TABLE partitioned_user
  PARTITION (country = 'US')
  SELECT * FROM another_user au 
  WHERE au.country = 'US';
  ```

### CARBONDATA PARTITION(HASH,RANGE,LIST) -- Alpha feature, this partition feature does not support update and delete data.

  The partition supports three type:(Hash,Range,List), similar to other system's partition features, CarbonData's partition feature can be used to improve query performance by filtering on the partition column.

### Create Hash Partition Table

  This command allows us to create hash partition.
  
  ```
  CREATE TABLE [IF NOT EXISTS] [db_name.]table_name
                    [(col_name data_type , ...)]
  PARTITIONED BY (partition_col_name data_type)
  STORED BY 'carbondata'
  [TBLPROPERTIES ('PARTITION_TYPE'='HASH',
                  'NUM_PARTITIONS'='N' ...)]
  ```
  **NOTE:** N is the number of hash partitions


  Example:
  ```
  CREATE TABLE IF NOT EXISTS hash_partition_table(
      col_A STRING,
      col_B INT,
      col_C LONG,
      col_D DECIMAL(10,2),
      col_F TIMESTAMP
  ) PARTITIONED BY (col_E LONG)
  STORED BY 'carbondata' TBLPROPERTIES('PARTITION_TYPE'='HASH','NUM_PARTITIONS'='9')
  ```

### Create Range Partition Table

  This command allows us to create range partition.
  ```
  CREATE TABLE [IF NOT EXISTS] [db_name.]table_name
                    [(col_name data_type , ...)]
  PARTITIONED BY (partition_col_name data_type)
  STORED BY 'carbondata'
  [TBLPROPERTIES ('PARTITION_TYPE'='RANGE',
                  'RANGE_INFO'='2014-01-01, 2015-01-01, 2016-01-01, ...')]
  ```

  **NOTE:**
  * The 'RANGE_INFO' must be defined in ascending order in the table properties.
  * The default format for partition column of Date/Timestamp type is yyyy-MM-dd. Alternate formats for Date/Timestamp could be defined in CarbonProperties.

  Example:
  ```
  CREATE TABLE IF NOT EXISTS range_partition_table(
      col_A STRING,
      col_B INT,
      col_C LONG,
      col_D DECIMAL(10,2),
      col_E LONG
   ) partitioned by (col_F Timestamp)
   PARTITIONED BY 'carbondata'
   TBLPROPERTIES('PARTITION_TYPE'='RANGE',
   'RANGE_INFO'='2015-01-01, 2016-01-01, 2017-01-01, 2017-02-01')
  ```

### Create List Partition Table

  This command allows us to create list partition.
  ```
  CREATE TABLE [IF NOT EXISTS] [db_name.]table_name
                    [(col_name data_type , ...)]
  PARTITIONED BY (partition_col_name data_type)
  STORED BY 'carbondata'
  [TBLPROPERTIES ('PARTITION_TYPE'='LIST',
                  'LIST_INFO'='A, B, C, ...')]
  ```
  **NOTE:** List partition supports list info in one level group.

  Example:
  ```
  CREATE TABLE IF NOT EXISTS list_partition_table(
      col_B INT,
      col_C LONG,
      col_D DECIMAL(10,2),
      col_E LONG,
      col_F TIMESTAMP
   ) PARTITIONED BY (col_A STRING)
   STORED BY 'carbondata'
   TBLPROPERTIES('PARTITION_TYPE'='LIST',
   'LIST_INFO'='aaaa, bbbb, (cccc, dddd), eeee')
  ```


### Show Partitions

  The following command is executed to get the partition information of the table

  ```
  SHOW PARTITIONS [db_name.]table_name
  ```

### Add a new partition

  ```
  ALTER TABLE [db_name].table_name ADD PARTITION('new_partition')
  ```

### Split a partition

  ```
  ALTER TABLE [db_name].table_name SPLIT PARTITION(partition_id) INTO('new_partition1', 'new_partition2'...)
  ```

### Drop a partition

   Only drop partition definition, but keep data
  ```
    ALTER TABLE [db_name].table_name DROP PARTITION(partition_id)
   ```

  Drop both partition definition and data
  ```
  ALTER TABLE [db_name].table_name DROP PARTITION(partition_id) WITH DATA
  ```

  **NOTE:**
  * Hash partition table is not supported for ADD, SPLIT and DROP commands.
  * Partition Id: in CarbonData like the hive, folders are not used to divide partitions instead partition id is used to replace the task id. It could make use of the characteristic and meanwhile reduce some metadata.

  ```
  SegmentDir/0_batchno0-0-1502703086921.carbonindex
            ^
  SegmentDir/part-0-0_batchno0-0-1502703086921.carbondata
                     ^
  ```

  Here are some useful tips to improve query performance of carbonData partition table:
  * The partitioned column can be excluded from SORT_COLUMNS, this will let other columns to do the efficient sorting.
  * When writing SQL on a partition table, try to use filters on the partition column.

## BUCKETING

  Bucketing feature can be used to distribute/organize the table/partition data into multiple files such
  that similar records are present in the same file. While creating a table, user needs to specify the
  columns to be used for bucketing and the number of buckets. For the selection of bucket the Hash value
  of columns is used.

  ```
  CREATE TABLE [IF NOT EXISTS] [db_name.]table_name
                    [(col_name data_type, ...)]
  STORED BY 'carbondata'
  TBLPROPERTIES('BUCKETNUMBER'='noOfBuckets',
  'BUCKETCOLUMNS'='columnname')
  ```

  **NOTE:**
  * Bucketing cannot be performed for columns of Complex Data Types.
  * Columns in the BUCKETCOLUMN parameter must be dimensions. The BUCKETCOLUMN parameter cannot be a measure or a combination of measures and dimensions.

  Example:
  ```
  CREATE TABLE IF NOT EXISTS productSchema.productSalesTable (
                                productNumber INT,
                                saleQuantity INT,
                                productName STRING,
                                storeCity STRING,
                                storeProvince STRING,
                                productCategory STRING,
                                productBatch STRING,
                                revenue INT)
  STORED BY 'carbondata'
  TBLPROPERTIES ('BUCKETNUMBER'='4', 'BUCKETCOLUMNS'='productName')
  ```
  
## SEGMENT MANAGEMENT  

### SHOW SEGMENT

  This command is used to list the segments of CarbonData table.

  ```
  SHOW [HISTORY] SEGMENTS FOR TABLE [db_name.]table_name LIMIT number_of_segments
  ```
  
  Example:
  Show visible segments
  ```
  SHOW SEGMENTS FOR TABLE CarbonDatabase.CarbonTable LIMIT 4
  ```
  Show all segments, include invisible segments
  ```
  SHOW HISTORY SEGMENTS FOR TABLE CarbonDatabase.CarbonTable LIMIT 4
  ```

### DELETE SEGMENT BY ID

  This command is used to delete segment by using the segment ID. Each segment has a unique segment ID associated with it. 
  Using this segment ID, you can remove the segment.

  The following command will get the segmentID.

  ```
  SHOW SEGMENTS FOR TABLE [db_name.]table_name LIMIT number_of_segments
  ```

  After you retrieve the segment ID of the segment that you want to delete, execute the following command to delete the selected segment.

  ```
  DELETE FROM TABLE [db_name.]table_name WHERE SEGMENT.ID IN (segment_id1, segments_id2, ...)
  ```

  Example:

  ```
  DELETE FROM TABLE CarbonDatabase.CarbonTable WHERE SEGMENT.ID IN (0)
  DELETE FROM TABLE CarbonDatabase.CarbonTable WHERE SEGMENT.ID IN (0,5,8)
  ```

### DELETE SEGMENT BY DATE

  This command will allow to delete the CarbonData segment(s) from the store based on the date provided by the user in the DML command. 
  The segment created before the particular date will be removed from the specific stores.

  ```
  DELETE FROM TABLE [db_name.]table_name WHERE SEGMENT.STARTTIME BEFORE DATE_VALUE
  ```

  Example:
  ```
  DELETE FROM TABLE CarbonDatabase.CarbonTable WHERE SEGMENT.STARTTIME BEFORE '2017-06-01 12:05:06' 
  ```

### QUERY DATA WITH SPECIFIED SEGMENTS

  This command is used to read data from specified segments during CarbonScan.
  
  Get the Segment ID:
  ```
  SHOW SEGMENTS FOR TABLE [db_name.]table_name LIMIT number_of_segments
  ```
  
  Set the segment IDs for table
  ```
  SET carbon.input.segments.<database_name>.<table_name> = <list of segment IDs>
  ```
  
  **NOTE:**
  carbon.input.segments: Specifies the segment IDs to be queried. This property allows you to query specified segments of the specified table. The CarbonScan will read data from specified segments only.
  
  If user wants to query with segments reading in multi threading mode, then CarbonSession. threadSet can be used instead of SET query.
  ```
  CarbonSession.threadSet ("carbon.input.segments.<database_name>.<table_name>","<list of segment IDs>");
  ```
  
  Reset the segment IDs
  ```
  SET carbon.input.segments.<database_name>.<table_name> = *;
  ```
  
  If user wants to query with segments reading in multi threading mode, then CarbonSession. threadSet can be used instead of SET query. 
  ```
  CarbonSession.threadSet ("carbon.input.segments.<database_name>.<table_name>","*");
  ```
  
  **Examples:**
  
  * Example to show the list of segment IDs,segment status, and other required details and then specify the list of segments to be read.
  
  ```
  SHOW SEGMENTS FOR carbontable1;
  
  SET carbon.input.segments.db.carbontable1 = 1,3,9;
  ```
  
  * Example to query with segments reading in multi threading mode:
  
  ```
  CarbonSession.threadSet ("carbon.input.segments.db.carbontable_Multi_Thread","1,3");
  ```
  
  * Example for threadset in multithread environment (following shows how it is used in Scala code):
  
  ```
  def main(args: Array[String]) {
  Future {          
    CarbonSession.threadSet ("carbon.input.segments.db.carbontable_Multi_Thread","1")
    spark.sql("select count(empno) from carbon.input.segments.db.carbontable_Multi_Thread").show();
     }
   }
  ```<|MERGE_RESOLUTION|>--- conflicted
+++ resolved
@@ -285,7 +285,6 @@
 	 ```
 	 ALTER TABLE employee SET TBLPROPERTIES (‘CACHE_LEVEL’=’Blocklet’)
 	 ```
-<<<<<<< HEAD
 
    - **String longer than 32000 characters** (Alpha Feature 1.4.1)
 
@@ -314,8 +313,7 @@
 
      **NOTE:** The LONG_STRING_COLUMNS can only be string/char/varchar columns and cannot be dictionary_include/sort_columns/complex columns.
 
-=======
-	 
+ 
 	 - **Support Flat folder same as Hive/Parquet**
 	 
 	  This feature allows all carbondata and index files to keep directy under tablepath. Currently all carbondata/carbonindex files written under tablepath/Fact/Part0/Segment_NUM folder and it is not same as hive/parquet folder structure. This feature makes all files written will be directly under tablepath, it does not maintain any segment folder structure.This is useful for interoperability between the execution engines and plugin with other execution engines like hive or presto becomes easier.
@@ -328,9 +326,7 @@
 	  ```
 	  CREATE TABLE employee (name String, city String, id int) STORED BY ‘carbondata’ TBLPROPERTIES ('flat_folder'='true')
 	  ```
-	  
-	 
->>>>>>> 790cde87
+
 ## CREATE TABLE AS SELECT
   This function allows user to create a Carbon table from any of the Parquet/Hive/Carbon table. This is beneficial when the user wants to create Carbon table from any other Parquet/Hive table and use the Carbon query engine to query and achieve better query results for cases where Carbon is faster than other file formats. Also this feature can be used for backing up the data.
 
